--- conflicted
+++ resolved
@@ -1,6 +1,5 @@
 name: trace
 channels:
-<<<<<<< HEAD
   - bioconda
   - conda-forge
   - https://conda.anaconda.org/gurobi
@@ -48,299 +47,4 @@
   - pip:
     # Modelling Renewables, via pip
     # while atlite https://github.com/PyPSA/atlite/commit/e409dddd632bf9711188de068a2824ee31ace81f is not on conda-forge
-    - git+https://github.com/PyPSA/atlite
-=======
-- bioconda
-- plotly
-- gurobi
-- conda-forge
-- https://conda.anaconda.org/gurobi
-- defaults
-dependencies:
-- _libgcc_mutex=0.1
-- _openmp_mutex=4.5
-- aioeasywebdav=2.4.0
-- aiohttp=3.7.2
-- amply=0.1.4
-- appdirs=1.4.4
-- argon2-cffi=20.1.0
-- async-timeout=3.0.1
-- async_generator=1.10
-- attmap=0.13.0
-- attrs=20.3.0
-- backcall=0.2.0
-- backports=1.0
-- backports.functools_lru_cache=1.6.1
-- bcrypt=3.2.0
-- black=20.8b1
-- bleach=3.2.1
-- blosc=1.20.1
-- boto=2.49.0
-- boto3=1.16.19
-- botocore=1.19.19
-- brotlipy=0.7.0
-- bz2file=0.98
-- bzip2=1.0.8
-- c-ares=1.16.1
-- ca-certificates=2021.10.26
-- cached-property=1.5.2
-- cachetools=4.1.1
-- cairo=1.16.0
-- cartopy=0.18.0
-- certifi=2021.10.8
-- cffi=1.14.3
-- cfgv=3.3.1
-- cftime=1.3.0
-- chardet=3.0.4
-- click=7.1.2
-- coincbc=2.10.5
-- configargparse=1.2.3
-- cryptography=3.2.1
-- curl=7.71.1
-- cycler=0.10.0
-- dataclasses=0.8
-- datrie=0.8.2
-- dbus=1.13.18
-- decorator=4.4.2
-- defusedxml=0.6.0
-- distlib=0.3.3
-- docutils=0.16
-- dropbox=10.9.0
-- editdistance=0.5.3
-- entrypoints=0.3
-- expat=2.2.10
-- fftw=3.3.8
-- filechunkio=1.8
-- filelock=3.0.12
-- fontconfig=2.13.1
-- freetype=2.10.4
-- ftputil=4.0.0
-- geos=3.8.1
-- gettext=0.19.8.1
-- ghostscript=9.53.3
-- giflib=5.1.9
-- gitdb=4.0.5
-- gitpython=3.1.11
-- glib=2.66.1
-- google-api-core=1.23.0
-- google-api-python-client=1.12.5
-- google-auth=1.23.0
-- google-auth-httplib2=0.0.4
-- google-cloud-core=1.4.3
-- google-cloud-storage=1.32.0
-- google-crc32c=1.0.0
-- google-resumable-media=1.1.0
-- googleapis-common-protos=1.52.0
-- graphite2=1.3.14
-- graphviz=2.40.1
-- grpcio=1.33.2
-- gst-plugins-base=1.14.0
-- gstreamer=1.14.0
-- gurobi=9.5.0
-- h5py=3.1.0
-- harfbuzz=2.4.0
-- hdf4=4.2.13
-- hdf5=1.10.6
-- httplib2=0.18.1
-- icu=58.2
-- identify=2.1.4
-- idna=2.10
-- imagemagick=7.0.8_11
-- importlib-metadata=1.7.0
-- importlib_metadata=1.7.0
-- iniconfig=1.1.1
-- ipykernel=5.3.4
-- ipython=7.19.0
-- ipython_genutils=0.2.0
-- jbig=2.1
-- jedi=0.17.2
-- jinja2=2.11.2
-- jmespath=0.10.0
-- jpeg=9d
-- jsonschema=3.2.0
-- jupyter_client=6.1.7
-- jupyter_core=4.6.3
-- jupyterlab_pygments=0.1.2
-- kiwisolver=1.3.1
-- krb5=1.17.1
-- lcms2=2.11
-- ld_impl_linux-64=2.33.1
-- libblas=3.9.0
-- libcblas=3.9.0
-- libcrc32c=1.1.1
-- libcurl=7.71.1
-- libedit=3.1.20191231
-- libev=4.33
-- libffi=3.3
-- libgcc-ng=11.2.0
-- libgfortran-ng=7.5.0
-- libgfortran4=7.5.0
-- libgomp=11.2.0
-- liblapack=3.9.0
-- libnetcdf=4.7.4
-- libnghttp2=1.41.0
-- libopenblas=0.3.12
-- libpng=1.6.37
-- libprotobuf=3.13.0.1
-- libsodium=1.0.18
-- libssh2=1.9.0
-- libstdcxx-ng=9.1.0
-- libtiff=4.1.0
-- libtool=2.4.6
-- libuuid=2.32.1
-- libwebp=0.5.2
-- libwebp-base=1.1.0
-- libxcb=1.14
-- libxml2=2.9.10
-- logmuse=0.2.6
-- lz4-c=1.9.2
-- lzo=2.10
-- markupsafe=1.1.1
-- matplotlib=3.3.3
-- matplotlib-base=3.3.3
-- mistune=0.8.4
-- mock=4.0.2
-- more-itertools=8.7.0
-- multidict=5.0.0
-- mypy_extensions=0.4.3
-- nbclient=0.5.1
-- nbconvert=6.0.7
-- nbformat=5.0.8
-- ncurses=6.2
-- nest-asyncio=1.4.3
-- netcdf4=1.5.4
-- networkx=2.5
-- nodeenv=1.6.0
-- nose=1.3.7
-- notebook=6.1.5
-- numexpr=2.7.1
-- numpy=1.19.4
-- oauth2client=4.1.3
-- olefile=0.46
-- openjpeg=2.3.1
-- openssl=1.1.1l
-- packaging=20.4
-- pandas=1.1.4
-- pandoc=2.11.1.1
-- pandocfilters=1.4.3
-- pango=1.40.14
-- paramiko=2.7.2
-- parso=0.7.1
-- pathspec=0.8.1
-- patsy=0.5.1
-- pcre=8.44
-- peppy=0.31.0
-- perl=5.26.2
-- pexpect=4.8.0
-- pickleshare=0.7.5
-- pillow=8.0.1
-- pip=20.2.4
-- pixman=0.38.0
-- pkg-config=0.29.2
-- plotly=4.12.0
-- plotly_express=0.4.1
-- pluggy=0.13.1
-- ply=3.11
-- pre-commit=2.15.0
-- prettytable=2.0.0
-- proj=7.1.1
-- prometheus_client=0.9.0
-- prompt-toolkit=3.0.8
-- protobuf=3.13.0.1
-- psutil=5.7.3
-- ptyprocess=0.6.0
-- pulp=2.3.1
-- py=1.10.0
-- pyasn1=0.4.8
-- pyasn1-modules=0.2.8
-- pycparser=2.20
-- pygments=2.7.2
-- pygraphviz=1.6
-- pynacl=1.4.0
-- pyomo=5.7.1
-- pyopenssl=19.1.0
-- pyparsing=2.4.7
-- pypsa=0.17.1
-- pyqt=5.9.2
-- pyrsistent=0.17.3
-- pysftp=0.2.9
-- pyshp=2.1.2
-- pysocks=1.7.1
-- pytables=3.6.1
-- pytest=6.2.2
-- python=3.7.9
-- python-dateutil=2.8.1
-- python-irodsclient=0.8.2
-- python_abi=3.7
-- pytz=2020.4
-- pyutilib=6.0.0
-- pyyaml=5.3.1
-- pyzmq=20.0.0
-- qt=5.9.7
-- ratelimiter=1.2.0
-- readline=8.0
-- regex=2021.3.17
-- requests=2.25.0
-- retrying=1.3.3
-- rsa=4.6
-- s3transfer=0.3.3
-- scipy=1.5.3
-- seaborn=0.11.0
-- seaborn-base=0.11.0
-- send2trash=1.5.0
-- setuptools=50.3.1
-- shapely=1.7.1
-- simplejson=3.17.2
-- sip=4.19.8
-- six=1.15.0
-- slacker=0.14.0
-- smart_open=4.2.0
-- smmap=3.0.4
-- snakefmt=0.4.0
-- snakemake=6.2.1
-- snakemake-minimal=6.2.1
-- sqlite=3.33.0
-- statsmodels=0.12.1
-- stopit=1.1.2
-- terminado=0.9.1
-- testpath=0.4.4
-- tk=8.6.10
-- toml=0.10.2
-- toposort=1.5
-- tornado=6.1
-- traitlets=5.0.5
-- typed-ast=1.4.2
-- typing-extensions=3.7.4.3
-- typing_extensions=3.7.4.3
-- ubiquerg=0.6.1
-- uritemplate=3.0.1
-- urllib3=1.25.11
-- veracitools=0.1.3
-- virtualenv=20.4.7
-- wcwidth=0.2.5
-- webencodings=0.5.1
-- wheel=0.35.1
-- wrapt=1.12.1
-- xarray=0.16.1
-- xmlrunner=1.7.7
-- xorg-kbproto=1.0.7
-- xorg-libice=1.0.10
-- xorg-libsm=1.2.3
-- xorg-libx11=1.6.12
-- xorg-libxau=1.0.9
-- xorg-libxext=1.3.4
-- xorg-libxpm=3.5.13
-- xorg-libxrender=0.9.10
-- xorg-libxt=1.1.5
-- xorg-renderproto=0.11.1
-- xorg-xextproto=7.3.0
-- xorg-xproto=7.0.31
-- xz=5.2.5
-- yaml=0.2.5
-- yarl=1.5.1
-- zeromq=4.3.3
-- zipp=3.4.0
-- zlib=1.2.11
-- zstd=1.4.5
-prefix: /home/pypsa/miniconda3/envs/trace
->>>>>>> 2b8464ae
+    - git+https://github.com/PyPSA/atlite