name: trace
channels:
- conda-forge
<<<<<<< HEAD
- bioconda
- https://conda.anaconda.org/gurobi
=======
- gurobi
- bioconda
>>>>>>> 473df3dd
dependencies:
- python
- ipython
- ipykernel

  # Managing data
- xarray
<<<<<<< HEAD
- rioxarray
- richdem
- dask
- pandas
- geopandas
- geoviews
- numpy
- gdal
- zip
=======
- dask
- pandas
- geopandas
- numpy
>>>>>>> 473df3dd

  # Visualisation
- matplotlib
- seaborn
- hvplot

<<<<<<< HEAD
# AUX for bokeh plot export
- selenium
- firefox
- geckodriver

  # Modelling framework
- pycountry
- pypsa
=======
  # Modelling framework
- pypsa
- atlite
>>>>>>> 473df3dd

  # Data retrieval
- cdsapi

  # Auxiliary packages for atlite (explicitly required from conda-forge while it is installed via pip)
- rasterio
- fiona
- bottleneck

  # Workflow management
- snakemake
- snakefmt
- notebook
<<<<<<< HEAD
=======
- nbconvert
>>>>>>> 473df3dd

  # Read Julia files
- h5py

  # Solver
- gurobi

<<<<<<< HEAD
  # Code style and quality checks
- pre-commit
#- nbformat<5.1 # Until https://github.com/snakemake/snakemake/issues/1032 is resolved

- pip

- pip:
    # Modelling Renewables, via pip
    # while atlite https://github.com/PyPSA/atlite/commit/e409dddd632bf9711188de068a2824ee31ace81f is not on conda-forge
  - git+https://github.com/PyPSA/atlite
=======
  # Code style and quality checks 
- pre-commit
>>>>>>> 473df3dd
<|MERGE_RESOLUTION|>--- conflicted
+++ resolved
@@ -1,13 +1,8 @@
 name: trace
 channels:
 - conda-forge
-<<<<<<< HEAD
-- bioconda
-- https://conda.anaconda.org/gurobi
-=======
 - gurobi
 - bioconda
->>>>>>> 473df3dd
 dependencies:
 - python
 - ipython
@@ -15,7 +10,6 @@
 
   # Managing data
 - xarray
-<<<<<<< HEAD
 - rioxarray
 - richdem
 - dask
@@ -25,19 +19,12 @@
 - numpy
 - gdal
 - zip
-=======
-- dask
-- pandas
-- geopandas
-- numpy
->>>>>>> 473df3dd
 
   # Visualisation
 - matplotlib
 - seaborn
 - hvplot
 
-<<<<<<< HEAD
 # AUX for bokeh plot export
 - selenium
 - firefox
@@ -46,11 +33,7 @@
   # Modelling framework
 - pycountry
 - pypsa
-=======
-  # Modelling framework
-- pypsa
 - atlite
->>>>>>> 473df3dd
 
   # Data retrieval
 - cdsapi
@@ -64,10 +47,7 @@
 - snakemake
 - snakefmt
 - notebook
-<<<<<<< HEAD
-=======
 - nbconvert
->>>>>>> 473df3dd
 
   # Read Julia files
 - h5py
@@ -75,18 +55,7 @@
   # Solver
 - gurobi
 
-<<<<<<< HEAD
   # Code style and quality checks
 - pre-commit
-#- nbformat<5.1 # Until https://github.com/snakemake/snakemake/issues/1032 is resolved
 
-- pip
-
-- pip:
-    # Modelling Renewables, via pip
-    # while atlite https://github.com/PyPSA/atlite/commit/e409dddd632bf9711188de068a2824ee31ace81f is not on conda-forge
-  - git+https://github.com/PyPSA/atlite
-=======
-  # Code style and quality checks 
-- pre-commit
->>>>>>> 473df3dd
+- pip