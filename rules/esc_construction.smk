# SPDX-FileCopyrightText: 2020-2022 Johannes Hampp
#
# SPDX-License-Identifier: GPL-3.0-or-later


rule download_technology_data:
    input:
        HTTP.remote(
            expand(
                "raw.githubusercontent.com/PyPSA/technology-data/{version}/outputs/costs_{year}.csv",
                version=config["technology_data"],
                allow_missing=True,
            ),
            keep_local=True,
        ),
    output:
        "data/technology-data/outputs/costs_{year}.csv",
    run:
        move(input[0], output[0])


rule create_additional_components:
    output:
        additional_components="resources/additional_components.pkl",
    threads: 1
    log:
        python="logs/create_additional_components.log",
    notebook:
        "../actions/create_additional_components.py.ipynb"


rule create_network:
    input:
        efficiencies="data/efficiencies.csv",
        costs="data/technology-data/outputs/costs_{year}.csv",
        wacc="data/wacc.csv",
        distances="data/distances.csv",
        shipping_properties="data/shipping.csv",
        network="escs/{esc}",
        additional_components="resources/additional_components.pkl",
    output:
        network="resources/networks/{scenario}/{year}/{esc}/{from}-{to}/network.nc",
    params:
        scenario=lambda w: get_scenario(w["scenario"]),
        era_year=config["renewables"]["era5_year"],
    log:
        python="logs/{scenario}/{year}/{esc}/{from}-{to}/create_network.log",
        notebook="logs/{scenario}/{year}/{esc}/{from}-{to}/create_network.ipynb",
    notebook:
        "../actions/create_network.py.ipynb"


def get_import_profile_path(wildcards):
    """Return the import_profile filepath for the wildcards scenario or the default profile."""
    ip = config["scenarios"][wildcards.scenario].get(
        "import_profile", config["scenarios"]["default"]["import_profile"]
    )

    return f"data/import_profiles/{ip}.csv"


rule attach_import_profile:
    message:
        "Attaching import profile ('ip') to network."
    input:
        network="resources/networks/{scenario}/{year}/{esc}/{from}-{to}/network.nc",
        additional_components="resources/additional_components.pkl",
        import_profile=get_import_profile_path,
    output:
        network="resources/networks_ip/{scenario}/{year}/{esc}/{from}-{to}/network.nc",
    threads: 1
    params:
        scenario=lambda w: get_scenario(w["scenario"]),
    log:
        python="logs/{scenario}/{year}/{esc}/{from}-{to}/attach_import_profile.log",
        notebook=(
            "logs/{scenario}/{year}/{esc}/{from}-{to}/attach_import_profile.ipynb"
        ),
    notebook:
        "../actions/attach_import_profile.py.ipynb"


rule attach_supply:
    message:
        "Attaching RES supply ('as') to network."
    input:
<<<<<<< HEAD
        supply="resources/supply_{from}.nc",
        demand="data/overwrite/demand.csv",
        costs=technology_data("../technology-data/outputs/costs_{year}.csv"),
=======
        supply="resources/supply_TRACES_{era_year}.nc".format(
            era_year=config["GlobalEnergyGIS"]["era_year"]
        ),
        demand=demand_file,
        costs="data/technology-data/outputs/costs_{year}.csv",
>>>>>>> 473df3dd
        wacc="data/wacc.csv",
        efficiencies="data/efficiencies.csv",
        network="resources/networks_ip/{scenario}/{year}/{esc}/{from}-{to}/network.nc",
        additional_components="resources/additional_components.pkl",
    output:
        network=(
            "resources/networks_ip_as/{scenario}/{year}/{esc}/{from}-{to}/network.nc"
        ),
        lcoes="results/{scenario}/{year}/{esc}/{from}-{to}/lcoes.csv",
    threads: 1
    params:
        scenario=lambda w: get_scenario(w["scenario"]),
        renewable_details=config["renewables"],
    log:
        python="logs/{scenario}/{year}/{esc}/{from}-{to}/attach_supply.log",
        notebook="logs/{scenario}/{year}/{esc}/{from}-{to}/attach_supply.ipynb",
    notebook:
        "../actions/attach_supply.py.ipynb"<|MERGE_RESOLUTION|>--- conflicted
+++ resolved
@@ -84,17 +84,9 @@
     message:
         "Attaching RES supply ('as') to network."
     input:
-<<<<<<< HEAD
         supply="resources/supply_{from}.nc",
         demand="data/overwrite/demand.csv",
-        costs=technology_data("../technology-data/outputs/costs_{year}.csv"),
-=======
-        supply="resources/supply_TRACES_{era_year}.nc".format(
-            era_year=config["GlobalEnergyGIS"]["era_year"]
-        ),
-        demand=demand_file,
         costs="data/technology-data/outputs/costs_{year}.csv",
->>>>>>> 473df3dd
         wacc="data/wacc.csv",
         efficiencies="data/efficiencies.csv",
         network="resources/networks_ip/{scenario}/{year}/{esc}/{from}-{to}/network.nc",
