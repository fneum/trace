--- conflicted
+++ resolved
@@ -19,11 +19,7 @@
 
 1. Downloading the `git` repository:
    
-<<<<<<< HEAD
-    a. Clone the repository
-=======
     Download the main repository to somewhere (e.g. into a `projects` folder):
->>>>>>> 473df3dd
 
     ```
         $ git clone https://github.com/euronion/trace.git
@@ -32,30 +28,6 @@
     This repository contains the main workflow, the energy supply chain definitions
     and all the necessary scripts tying it together.
 
-<<<<<<< HEAD
-    b. Clone the `technology-data` repository into a directory parallel to the main/`trace` repository:
-
-    ```
-        $ git clone -b csp-tower https://github.com/euronion/technology-data.git
-    ```
-
-    This repository contains the technology cost data.
-    > Note:
-    > That the repository branch is not `main` and the repository is **currently NOT** identical with https://github.com/PyPSA/technology-data/ .
-
-    The resulting resulting structure should look like this
-
-    ```
-        $ tree -d -L 1 ./
-        ./
-        ├── technology-data
-        ├── trace
-        └── ...
-    ```
-
-
-=======
->>>>>>> 473df3dd
 2. Setup your `python` environment:
 
     a. Install the `python` environment manager `conda`.
